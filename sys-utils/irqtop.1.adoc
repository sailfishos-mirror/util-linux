--- conflicted
+++ resolved
@@ -26,11 +26,7 @@
 Specify which output columns to print. Use *--help* to get a list of all supported columns. The default list of columns may be extended if list is specified in the format _+list_.
 
 *-c*, *--cpu-stat* _mode_::
-<<<<<<< HEAD
-Show per-cpu statistics by specified option, available options: auto, enable, disable. The default option *auto* detects the width of window, then shows the per-cpu statistics if the width of window is large enough to show a full line of statistics.
-=======
 Show per-cpu statistics by specified mode. Available modes are: *auto*, *enable*, *disable*. The default option *auto* detects the width of window, then shows the per-cpu statistics if the width of window is large enouth to show a full line of statistics.
->>>>>>> f56f27ba
 
 *-d*, *--delay* _seconds_::
 Update interrupt output every _seconds_ intervals.
